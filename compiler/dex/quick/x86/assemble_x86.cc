--- conflicted
+++ resolved
@@ -356,11 +356,8 @@
   { kX86Jmp8,  kJmp,  IS_UNARY_OP  | IS_BRANCH | NEEDS_FIXUP,               { 0,             0, 0xEB, 0,    0, 0, 0, 0 }, "Jmp8",  "!0t" },
   { kX86Jmp32, kJmp,  IS_UNARY_OP  | IS_BRANCH | NEEDS_FIXUP,               { 0,             0, 0xE9, 0,    0, 0, 0, 0 }, "Jmp32", "!0t" },
   { kX86JmpR,  kJmp,  IS_UNARY_OP  | IS_BRANCH | REG_USE0,                  { 0,             0, 0xFF, 0,    0, 4, 0, 0 }, "JmpR",  "!0r" },
-<<<<<<< HEAD
   { kX86Jecxz8, kJmp, NO_OPERAND   | IS_BRANCH | NEEDS_FIXUP | REG_USEC,    { 0,             0, 0xE3, 0,    0, 0, 0, 0 }, "Jecxz", "!0t" },
-=======
   { kX86JmpT,  kJmp,  IS_UNARY_OP  | IS_BRANCH | IS_LOAD,                   { THREAD_PREFIX, 0, 0xFF, 0,    0, 4, 0, 0 }, "JmpT",  "fs:[!0d]" },
->>>>>>> 2ff71ebb
   { kX86CallR, kCall, IS_UNARY_OP  | IS_BRANCH | REG_USE0,                  { 0,             0, 0xE8, 0,    0, 0, 0, 0 }, "CallR", "!0r" },
   { kX86CallM, kCall, IS_BINARY_OP | IS_BRANCH | IS_LOAD | REG_USE0,        { 0,             0, 0xFF, 0,    0, 2, 0, 0 }, "CallM", "[!0r+!1d]" },
   { kX86CallA, kCall, IS_QUAD_OP   | IS_BRANCH | IS_LOAD | REG_USE01,       { 0,             0, 0xFF, 0,    0, 2, 0, 0 }, "CallA", "[!0r+!1r<<!2d+!3d]" },
